--- conflicted
+++ resolved
@@ -142,21 +142,24 @@
 
 
 class AxfrPopulate(RfcPopulate):
-<<<<<<< HEAD
-    def __init__(self, id, host, port=53, key_name=None, key_secret=None):
-=======
     def __init__(
-        self, id, host, key_name=None, key_secret=None, key_algorithm=None
+        self,
+        id,
+        host,
+        port=53,
+        key_name=None,
+        key_secret=None,
+        key_algorithm=None,
     ):
->>>>>>> 8e00b39a
         self.log = getLogger(f'{self.__class__.__name__}[{id}]')
         self.log.debug(
-            '__init__: id=%s, host=%s, port=%d, key_name=%s, key_secret=%s',
+            '__init__: id=%s, host=%s, port=%d, key_name=%s, key_secret=%s, key_algorithm=%s',
             id,
             host,
             port,
             key_name,
             key_secret is not None,
+            key_algorithm is not None,
         )
         super().__init__(id)
         self.host = host
@@ -180,7 +183,11 @@
         try:
             z = dns.zone.from_xfr(
                 dns.query.xfr(
-                    self.host, zone.name, port=self.port, relativize=False, **auth_params
+                    self.host,
+                    zone.name,
+                    port=self.port,
+                    relativize=False,
+                    **auth_params,
                 ),
                 relativize=False,
             )
@@ -236,13 +243,11 @@
             else:  # isinstance(change, Delete):
                 update.delete(name, _type, *rdatas)
 
-<<<<<<< HEAD
-        dns.query.tcp(update, self.host, port=self.port)
-=======
-        r: dns.message.Message = dns.query.tcp(update, self.host)
+        r: dns.message.Message = dns.query.tcp(
+            update, self.host, port=self.port
+        )
         if r.rcode() != dns.rcode.NOERROR:
             raise Rfc2136ProviderUpdateFailed(dns.rcode.to_text(r.rcode()))
->>>>>>> 8e00b39a
 
         self.log.debug(
             '_apply: zone=%s, num_records=%d', name, len(plan.changes)
