## v0.0.8 - 20??-??-?? - ???

- Split long TXT values using chunked_value before writing
<<<<<<< HEAD
- Correctly handle utf-8 names and zones by writing out idna encoded values and
  using idna encoded filenames
=======
- When writing RFC2317 zones, convert "/" to "-" in the filename.
>>>>>>> 4153baa3

## v0.0.7 - 2025-01-17 - Back to the base

- Add support for Provider base class parameters

## v0.0.6 - 2024-01-30 - Known your zones

- `ZoneFileProvider` assumes zone files don't exist when used as a
  target. This avoids the need to `--force` root NS changes when
  re-writing files.
- Fix list_zones behavior with file_extension=''

## v0.0.5 - 2023-09-12 - Write that which we can read

- ZoneFileProvider, full support writing zone files out to disk
- ZoneFileSource.list_zones added to support dynamic zone config

## v0.0.4 - 2023-05-23 - First Stop /etc/hosts

- Use socket.gethostaddr instead of dns.resolver.resolve to look up host
- Add timeout for zone transfers and updates

## v0.0.3 - 2023-05-14 - TSLA, Error, and DNS host

- Host can be a DNS name or an IP address
- ZoneFileSource will error if file is not found
- Support for TLSA records

## v0.0.2 - 2023-04-05 - Ports and Crypto

- Add port parameter to AXFR source and RFC2136 provider.
- Add key_algorithm parameter for TSIG
- Error when RFC2136 provider is unable to perform an update

## v0.0.1 - 2022-10-10 - In the beginning

* Initial extraction of octodns.axfr.* from octoDNS core
* Support for RFC 2631 record updates, making this capable of fully managing DNS
  servers that support it (and AXFR.)<|MERGE_RESOLUTION|>--- conflicted
+++ resolved
@@ -1,12 +1,9 @@
 ## v0.0.8 - 20??-??-?? - ???
 
 - Split long TXT values using chunked_value before writing
-<<<<<<< HEAD
 - Correctly handle utf-8 names and zones by writing out idna encoded values and
   using idna encoded filenames
-=======
 - When writing RFC2317 zones, convert "/" to "-" in the filename.
->>>>>>> 4153baa3
 
 ## v0.0.7 - 2025-01-17 - Back to the base
 
